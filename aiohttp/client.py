"""HTTP Client for asyncio."""

import asyncio
import base64
import hashlib
import json
import os
import sys
import traceback
import warnings

from multidict import CIMultiDict, MultiDict, MultiDictProxy, istr
from yarl import URL

from . import connector as connector_mod
from . import client_exceptions, client_reqrep, hdrs, http, payload
from .client_exceptions import *  # noqa
from .client_exceptions import (ClientError, ClientOSError, ServerTimeoutError,
                                WSServerHandshakeError)
from .client_reqrep import *  # noqa
from .client_reqrep import ClientRequest, ClientResponse
from .client_ws import ClientWebSocketResponse
from .connector import *  # noqa
from .connector import TCPConnector
from .cookiejar import CookieJar
from .helpers import (PY_35, CeilTimeout, TimeoutHandle, _BaseCoroMixin,
                      deprecated_noop, sentinel)
from .http import WS_KEY, WebSocketReader, WebSocketWriter
from .streams import FlowControlDataQueue


__all__ = (client_exceptions.__all__ +  # noqa
           client_reqrep.__all__ +  # noqa
           connector_mod.__all__ +  # noqa
           ('ClientSession', 'ClientWebSocketResponse', 'request'))


# 5 Minute default read and connect timeout
DEFAULT_TIMEOUT = 5 * 60


class ClientSession:
    """First-class interface for making HTTP requests."""

    _source_traceback = None
    _connector = None

    requote_redirect_url = True

    def __init__(self, *, connector=None, loop=None, cookies=None,
                 headers=None, skip_auto_headers=None,
                 auth=None, json_serialize=json.dumps,
                 request_class=ClientRequest, response_class=ClientResponse,
                 ws_response_class=ClientWebSocketResponse,
                 version=http.HttpVersion11,
                 cookie_jar=None, connector_owner=True, raise_for_status=False,
                 read_timeout=sentinel, conn_timeout=None,
                 auto_decompress=True):

        implicit_loop = False
        if loop is None:
            if connector is not None:
                loop = connector._loop
            else:
                implicit_loop = True
                loop = asyncio.get_event_loop()

        if connector is None:
            connector = TCPConnector(loop=loop)

        if connector._loop is not loop:
            raise RuntimeError(
                "Session and connector has to use same event loop")

        self._loop = loop

        if loop.get_debug():
            self._source_traceback = traceback.extract_stack(sys._getframe(1))

        if implicit_loop and not loop.is_running():
            warnings.warn("Creating a client session outside of coroutine is "
                          "a very dangerous idea", ResourceWarning,
                          stacklevel=2)
            context = {'client_session': self,
                       'message': 'Creating a client session outside '
                       'of coroutine'}
            if self._source_traceback is not None:
                context['source_traceback'] = self._source_traceback
            loop.call_exception_handler(context)

        if cookie_jar is None:
            cookie_jar = CookieJar(loop=loop)
        self._cookie_jar = cookie_jar

        if cookies is not None:
            self._cookie_jar.update_cookies(cookies)
        self._connector = connector
        self._connector_owner = connector_owner
        self._default_auth = auth
        self._version = version
        self._json_serialize = json_serialize
        self._read_timeout = (read_timeout if read_timeout is not sentinel
                              else DEFAULT_TIMEOUT)
        self._conn_timeout = conn_timeout
        self._raise_for_status = raise_for_status
        self._auto_decompress = auto_decompress

        # Convert to list of tuples
        if headers:
            headers = CIMultiDict(headers)
        else:
            headers = CIMultiDict()
        self._default_headers = headers
        if skip_auto_headers is not None:
            self._skip_auto_headers = frozenset([istr(i)
                                                 for i in skip_auto_headers])
        else:
            self._skip_auto_headers = frozenset()

        self._request_class = request_class
        self._response_class = response_class
        self._ws_response_class = ws_response_class

    def __del__(self, _warnings=warnings):
        if not self.closed:
            self.close()

            _warnings.warn("Unclosed client session {!r}".format(self),
                           ResourceWarning)
            context = {'client_session': self,
                       'message': 'Unclosed client session'}
            if self._source_traceback is not None:
                context['source_traceback'] = self._source_traceback
            self._loop.call_exception_handler(context)

    def request(self, method, url, **kwargs):
        """Perform HTTP request."""
        return _RequestContextManager(self._request(method, url, **kwargs))

    @asyncio.coroutine
    def _request(self, method, url, *,
                 params=None,
                 data=None,
                 json=None,
                 headers=None,
                 skip_auto_headers=None,
                 auth=None,
                 allow_redirects=True,
                 max_redirects=10,
                 encoding=None,
                 compress=None,
                 chunked=None,
                 expect100=False,
                 read_until_eof=True,
                 proxy=None,
                 proxy_auth=None,
                 timeout=sentinel,
                 proxy_headers=None):

        # NOTE: timeout clamps existing connect and read timeouts.  We cannot
        # set the default to None because we need to detect if the user wants
        # to use the existing timeouts by setting timeout to None.

        if encoding is not None:
            warnings.warn(
                "encoding parameter is not supported, "
                "please use FormData(charset='utf-8') instead",
                DeprecationWarning)

        if self.closed:
            raise RuntimeError('Session is closed')

        if data is not None and json is not None:
            raise ValueError(
                'data and json parameters can not be used at the same time')
        elif json is not None:
            data = payload.JsonPayload(json, dumps=self._json_serialize)

        if not isinstance(chunked, bool) and chunked is not None:
            warnings.warn(
                'Chunk size is deprecated #1615', DeprecationWarning)

        redirects = 0
        history = []
        version = self._version

        # Merge with default headers and transform to CIMultiDict
        headers = self._prepare_headers(headers)
        proxy_headers = self._prepare_headers(proxy_headers)

        if auth is None:
            auth = self._default_auth
        # It would be confusing if we support explicit Authorization header
        # with `auth` argument
        if (headers is not None and
                auth is not None and
                hdrs.AUTHORIZATION in headers):
            raise ValueError("Can't combine `Authorization` header with "
                             "`auth` argument")

        skip_headers = set(self._skip_auto_headers)
        if skip_auto_headers is not None:
            for i in skip_auto_headers:
                skip_headers.add(istr(i))

        if proxy is not None:
            proxy = URL(proxy)

        # timeout is cumulative for all request operations
        # (request, redirects, responses, data consuming)
        tm = TimeoutHandle(
            self._loop,
            timeout if timeout is not sentinel else self._read_timeout)
        handle = tm.start()

        timer = tm.timer()
        try:
            with timer:
                while True:
                    url = URL(url).with_fragment(None)
                    cookies = self._cookie_jar.filter_cookies(url)

                    req = self._request_class(
                        method, url, params=params, headers=headers,
                        skip_auto_headers=skip_headers, data=data,
                        cookies=cookies, auth=auth, version=version,
                        compress=compress, chunked=chunked,
                        expect100=expect100, loop=self._loop,
                        response_class=self._response_class,
                        proxy=proxy, proxy_auth=proxy_auth, timer=timer,
<<<<<<< HEAD
                        session=self, auto_decompress=self._auto_decompress)
=======
                        session=self, proxy_headers=proxy_headers)
>>>>>>> cc045a56

                    # connection timeout
                    try:
                        with CeilTimeout(self._conn_timeout, loop=self._loop):
                            conn = yield from self._connector.connect(req)
                    except asyncio.TimeoutError as exc:
                        raise ServerTimeoutError(
                            'Connection timeout '
                            'to host {0}'.format(url)) from exc

                    conn.writer.set_tcp_nodelay(True)
                    try:
                        resp = req.send(conn)
                        try:
                            yield from resp.start(conn, read_until_eof)
                        except:
                            resp.close()
                            conn.close()
                            raise
                    except ClientError:
                        raise
                    except OSError as exc:
                        raise ClientOSError(*exc.args) from exc

                    self._cookie_jar.update_cookies(resp.cookies, resp.url)

                    # redirects
                    if resp.status in (
                            301, 302, 303, 307, 308) and allow_redirects:
                        redirects += 1
                        history.append(resp)
                        if max_redirects and redirects >= max_redirects:
                            resp.close()
                            break
                        else:
                            resp.release()

                        # For 301 and 302, mimic IE, now changed in RFC
                        # https://github.com/kennethreitz/requests/pull/269
                        if (resp.status == 303 and
                                resp.method != hdrs.METH_HEAD) \
                                or (resp.status in (301, 302) and
                                    resp.method == hdrs.METH_POST):
                            method = hdrs.METH_GET
                            data = None
                            if headers.get(hdrs.CONTENT_LENGTH):
                                headers.pop(hdrs.CONTENT_LENGTH)

                        r_url = (resp.headers.get(hdrs.LOCATION) or
                                 resp.headers.get(hdrs.URI))
                        if r_url is None:
                            # see github.com/aio-libs/aiohttp/issues/2022
                            break

                        r_url = URL(
                            r_url, encoded=not self.requote_redirect_url)

                        scheme = r_url.scheme
                        if scheme not in ('http', 'https', ''):
                            resp.close()
                            raise ValueError(
                                'Can redirect only to http or https')
                        elif not scheme:
                            r_url = url.join(r_url)

                        url = r_url
                        params = None
                        resp.release()
                        continue

                    break

            # check response status
            if self._raise_for_status:
                resp.raise_for_status()

            # register connection
            if handle is not None:
                if resp.connection is not None:
                    resp.connection.add_callback(handle.cancel)
                else:
                    handle.cancel()

            resp._history = tuple(history)
            return resp

        except:
            # cleanup timer
            tm.close()
            if handle:
                handle.cancel()
                handle = None

            raise

    def ws_connect(self, url, *,
                   protocols=(),
                   timeout=10.0,
                   receive_timeout=None,
                   autoclose=True,
                   autoping=True,
                   heartbeat=None,
                   auth=None,
                   origin=None,
                   headers=None,
                   proxy=None,
                   proxy_auth=None):
        """Initiate websocket connection."""
        return _WSRequestContextManager(
            self._ws_connect(url,
                             protocols=protocols,
                             timeout=timeout,
                             receive_timeout=receive_timeout,
                             autoclose=autoclose,
                             autoping=autoping,
                             heartbeat=heartbeat,
                             auth=auth,
                             origin=origin,
                             headers=headers,
                             proxy=proxy,
                             proxy_auth=proxy_auth))

    @asyncio.coroutine
    def _ws_connect(self, url, *,
                    protocols=(),
                    timeout=10.0,
                    receive_timeout=None,
                    autoclose=True,
                    autoping=True,
                    heartbeat=None,
                    auth=None,
                    origin=None,
                    headers=None,
                    proxy=None,
                    proxy_auth=None):

        if headers is None:
            headers = CIMultiDict()

        default_headers = {
            hdrs.UPGRADE: hdrs.WEBSOCKET,
            hdrs.CONNECTION: hdrs.UPGRADE,
            hdrs.SEC_WEBSOCKET_VERSION: '13',
        }

        for key, value in default_headers.items():
            if key not in headers:
                headers[key] = value

        sec_key = base64.b64encode(os.urandom(16))
        headers[hdrs.SEC_WEBSOCKET_KEY] = sec_key.decode()

        if protocols:
            headers[hdrs.SEC_WEBSOCKET_PROTOCOL] = ','.join(protocols)
        if origin is not None:
            headers[hdrs.ORIGIN] = origin

        # send request
        resp = yield from self.get(url, headers=headers,
                                   read_until_eof=False,
                                   auth=auth,
                                   proxy=proxy,
                                   proxy_auth=proxy_auth)

        try:
            # check handshake
            if resp.status != 101:
                raise WSServerHandshakeError(
                    resp.request_info,
                    resp.history,
                    message='Invalid response status',
                    code=resp.status,
                    headers=resp.headers)

            if resp.headers.get(hdrs.UPGRADE, '').lower() != 'websocket':
                raise WSServerHandshakeError(
                    resp.request_info,
                    resp.history,
                    message='Invalid upgrade header',
                    code=resp.status,
                    headers=resp.headers)

            if resp.headers.get(hdrs.CONNECTION, '').lower() != 'upgrade':
                raise WSServerHandshakeError(
                    resp.request_info,
                    resp.history,
                    message='Invalid connection header',
                    code=resp.status,
                    headers=resp.headers)

            # key calculation
            key = resp.headers.get(hdrs.SEC_WEBSOCKET_ACCEPT, '')
            match = base64.b64encode(
                hashlib.sha1(sec_key + WS_KEY).digest()).decode()
            if key != match:
                raise WSServerHandshakeError(
                    resp.request_info,
                    resp.history,
                    message='Invalid challenge response',
                    code=resp.status,
                    headers=resp.headers)

            # websocket protocol
            protocol = None
            if protocols and hdrs.SEC_WEBSOCKET_PROTOCOL in resp.headers:
                resp_protocols = [
                    proto.strip() for proto in
                    resp.headers[hdrs.SEC_WEBSOCKET_PROTOCOL].split(',')]

                for proto in resp_protocols:
                    if proto in protocols:
                        protocol = proto
                        break

            proto = resp.connection.protocol
            reader = FlowControlDataQueue(
                proto, limit=2 ** 16, loop=self._loop)
            proto.set_parser(WebSocketReader(reader), reader)
            resp.connection.writer.set_tcp_nodelay(True)
            writer = WebSocketWriter(resp.connection.writer, use_mask=True)
        except Exception:
            resp.close()
            raise
        else:
            return self._ws_response_class(reader,
                                           writer,
                                           protocol,
                                           resp,
                                           timeout,
                                           autoclose,
                                           autoping,
                                           self._loop,
                                           receive_timeout=receive_timeout,
                                           heartbeat=heartbeat)

    def _prepare_headers(self, headers):
        """ Add default headers and transform it to CIMultiDict
        """
        # Convert headers to MultiDict
        result = CIMultiDict(self._default_headers)
        if headers:
            if not isinstance(headers, (MultiDictProxy, MultiDict)):
                headers = CIMultiDict(headers)
            added_names = set()
            for key, value in headers.items():
                if key in added_names:
                    result.add(key, value)
                else:
                    result[key] = value
                    added_names.add(key)
        return result

    def get(self, url, *, allow_redirects=True, **kwargs):
        """Perform HTTP GET request."""
        return _RequestContextManager(
            self._request(hdrs.METH_GET, url,
                          allow_redirects=allow_redirects,
                          **kwargs))

    def options(self, url, *, allow_redirects=True, **kwargs):
        """Perform HTTP OPTIONS request."""
        return _RequestContextManager(
            self._request(hdrs.METH_OPTIONS, url,
                          allow_redirects=allow_redirects,
                          **kwargs))

    def head(self, url, *, allow_redirects=False, **kwargs):
        """Perform HTTP HEAD request."""
        return _RequestContextManager(
            self._request(hdrs.METH_HEAD, url,
                          allow_redirects=allow_redirects,
                          **kwargs))

    def post(self, url, *, data=None, **kwargs):
        """Perform HTTP POST request."""
        return _RequestContextManager(
            self._request(hdrs.METH_POST, url,
                          data=data,
                          **kwargs))

    def put(self, url, *, data=None, **kwargs):
        """Perform HTTP PUT request."""
        return _RequestContextManager(
            self._request(hdrs.METH_PUT, url,
                          data=data,
                          **kwargs))

    def patch(self, url, *, data=None, **kwargs):
        """Perform HTTP PATCH request."""
        return _RequestContextManager(
            self._request(hdrs.METH_PATCH, url,
                          data=data,
                          **kwargs))

    def delete(self, url, **kwargs):
        """Perform HTTP DELETE request."""
        return _RequestContextManager(
            self._request(hdrs.METH_DELETE, url,
                          **kwargs))

    def close(self):
        """Close underlying connector.

        Release all acquired resources.
        """
        if not self.closed:
            if self._connector_owner:
                self._connector.close()
            self._connector = None

        return deprecated_noop('ClientSession.close() is a coroutine')

    @property
    def closed(self):
        """Is client session closed.

        A readonly property.
        """
        return self._connector is None or self._connector.closed

    @property
    def connector(self):
        """Connector instance used for the session."""
        return self._connector

    @property
    def cookie_jar(self):
        """The session cookies."""
        return self._cookie_jar

    @property
    def version(self):
        """The session HTTP protocol version."""
        return self._version

    @property
    def loop(self):
        """Session's loop."""
        return self._loop

    def detach(self):
        """Detach connector from session without closing the former.

        Session is switched to closed state anyway.
        """
        self._connector = None

    def __enter__(self):
        warnings.warn("Use async with instead", DeprecationWarning)
        return self

    def __exit__(self, exc_type, exc_val, exc_tb):
        self.close()

    if PY_35:
        @asyncio.coroutine
        def __aenter__(self):
            return self

        @asyncio.coroutine
        def __aexit__(self, exc_type, exc_val, exc_tb):
            yield from self.close()


class _BaseRequestContextManager(_BaseCoroMixin):

    __slots__ = ('_resp',)

    def __init__(self, coro):
        super().__init__(coro)
        self._coro = coro

    if PY_35:
        @asyncio.coroutine
        def __aenter__(self):
            self._resp = yield from self._coro
            return self._resp


class _RequestContextManager(_BaseRequestContextManager):
    if PY_35:
        @asyncio.coroutine
        def __aexit__(self, exc_type, exc, tb):
            # We're basing behavior on the exception as it can be caused by
            # user code unrelated to the status of the connection.  If you
            # would like to close a connection you must do that
            # explicitly.  Otherwise connection error handling should kick in
            # and close/recycle the connection as required.
            self._resp.release()


class _WSRequestContextManager(_BaseRequestContextManager):
    if PY_35:
        @asyncio.coroutine
        def __aexit__(self, exc_type, exc, tb):
            yield from self._resp.close()


class _SessionRequestContextManager(_RequestContextManager):

    __slots__ = _RequestContextManager.__slots__ + ('_session', )

    def __init__(self, coro, session):
        super().__init__(coro)
        self._session = session

    @asyncio.coroutine
    def __iter__(self):
        try:
            return (yield from self._coro)
        except:
            self._session.close()
            raise

    if PY_35:
        def __await__(self):
            try:
                return (yield from self._coro)
            except:
                self._session.close()
                raise


def request(method, url, *,
            params=None,
            data=None,
            json=None,
            headers=None,
            skip_auto_headers=None,
            cookies=None,
            auth=None,
            allow_redirects=True,
            max_redirects=10,
            encoding=None,
            version=http.HttpVersion11,
            compress=None,
            chunked=None,
            expect100=False,
            connector=None,
            loop=None,
            read_until_eof=True,
            proxy=None,
            proxy_auth=None):
    """Constructs and sends a request. Returns response object.
    method - HTTP method
    url - request url
    params - (optional) Dictionary or bytes to be sent in the query
      string of the new request
    data - (optional) Dictionary, bytes, or file-like object to
      send in the body of the request
    json - (optional) Any json compatibile python object
    headers - (optional) Dictionary of HTTP Headers to send with
      the request
    cookies - (optional) Dict object to send with the request
    auth - (optional) BasicAuth named tuple represent HTTP Basic Auth
    auth - aiohttp.helpers.BasicAuth
    allow_redirects - (optional) If set to False, do not follow
      redirects
    version - Request HTTP version.
    compress - Set to True if request has to be compressed
       with deflate encoding.
    chunked - Set to chunk size for chunked transfer encoding.
    expect100 - Expect 100-continue response from server.
    connector - BaseConnector sub-class instance to support
       connection pooling.
    read_until_eof - Read response until eof if response
       does not have Content-Length header.
    loop - Optional event loop.
    Usage::
      >>> import aiohttp
      >>> resp = yield from aiohttp.request('GET', 'http://python.org/')
      >>> resp
      <ClientResponse(python.org/) [200]>
      >>> data = yield from resp.read()
    """
    connector_owner = False
    if connector is None:
        connector_owner = True
        connector = TCPConnector(loop=loop, force_close=True)

    session = ClientSession(
        loop=loop, cookies=cookies, version=version,
        connector=connector, connector_owner=connector_owner)

    return _SessionRequestContextManager(
        session._request(method, url,
                         params=params,
                         data=data,
                         json=json,
                         headers=headers,
                         skip_auto_headers=skip_auto_headers,
                         auth=auth,
                         allow_redirects=allow_redirects,
                         max_redirects=max_redirects,
                         encoding=encoding,
                         compress=compress,
                         chunked=chunked,
                         expect100=expect100,
                         read_until_eof=read_until_eof,
                         proxy=proxy,
                         proxy_auth=proxy_auth,),
        session=session)<|MERGE_RESOLUTION|>--- conflicted
+++ resolved
@@ -228,11 +228,8 @@
                         expect100=expect100, loop=self._loop,
                         response_class=self._response_class,
                         proxy=proxy, proxy_auth=proxy_auth, timer=timer,
-<<<<<<< HEAD
-                        session=self, auto_decompress=self._auto_decompress)
-=======
-                        session=self, proxy_headers=proxy_headers)
->>>>>>> cc045a56
+                        session=self, auto_decompress=self._auto_decompress,
+                        proxy_headers=proxy_headers)
 
                     # connection timeout
                     try:
