--- conflicted
+++ resolved
@@ -23,11 +23,7 @@
 from yarl import URL
 
 from . import hdrs
-<<<<<<< HEAD
-from .abc import AbstractCookieJar
 from .log import client_logger
-=======
->>>>>>> d4c1237c
 
 
 try:
@@ -46,12 +42,8 @@
 
 
 __all__ = ('BasicAuth', 'create_future', 'parse_mimetype',
-<<<<<<< HEAD
            'proxy_from_env',
-           'Timeout', 'ensure_future', 'noop', 'DummyCookieJar')
-=======
            'Timeout', 'ensure_future', 'noop')
->>>>>>> d4c1237c
 
 
 sentinel = object()
