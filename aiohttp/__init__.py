# This relies on each of the submodules having an __all__ variable.

<<<<<<< HEAD
__version__ = '0.10.2a'
=======
__version__ = '0.10.2'
>>>>>>> 0813710e


from .protocol import *  # noqa
from .connector import *  # noqa
from .client import *  # noqa
from .errors import *  # noqa
from .helpers import *  # noqa
from .parsers import *  # noqa
from .streams import *  # noqa


__all__ = (client.__all__ +
           errors.__all__ +
           helpers.__all__ +
           parsers.__all__ +
           protocol.__all__ +
           connector.__all__ +
           streams.__all__ +
           ['__version__'])<|MERGE_RESOLUTION|>--- conflicted
+++ resolved
@@ -1,10 +1,6 @@
 # This relies on each of the submodules having an __all__ variable.
 
-<<<<<<< HEAD
-__version__ = '0.10.2a'
-=======
-__version__ = '0.10.2'
->>>>>>> 0813710e
+__version__ = '0.10.3a'
 
 
 from .protocol import *  # noqa
