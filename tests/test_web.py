--- conflicted
+++ resolved
@@ -14,25 +14,6 @@
     def tearDown(self):
         self.loop.close()
 
-<<<<<<< HEAD
-    @unittest.skip('moved to test_web_functional')
-    def test_handler_returns_not_response(self):
-        app = web.Application(loop=self.loop)
-
-        def handler(request):
-            return 'abc'
-
-        app.router.add_route('GET', '/', handler)
-        h = app.make_handler()()
-        message = RawRequestMessage('GET', '/', HttpVersion11,
-                                    CIMultiDict(), False, False)
-        payload = mock.Mock()
-
-        with self.assertRaises(AssertionError):
-            self.loop.run_until_complete(h.handle_request(message, payload))
-
-=======
->>>>>>> c736994b
     def test_app_ctor(self):
         app = web.Application(loop=self.loop)
         self.assertIs(self.loop, app.loop)
