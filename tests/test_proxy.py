import asyncio
import gc
<<<<<<< HEAD
=======
import hashlib
import os
>>>>>>> b1f5afd7
import socket
import unittest
from unittest import mock

from yarl import URL

import aiohttp
from aiohttp.client_reqrep import ClientRequest, ClientResponse
from aiohttp.test_utils import make_mocked_coro


class TestProxy(unittest.TestCase):
    fingerprint = hashlib.sha256(b"foo").digest()
    response_mock_attrs = {
        'status': 200,
    }
    mocked_response = mock.Mock(**response_mock_attrs)
    clientrequest_mock_attrs = {
        'return_value._hashfunc.return_value.digest.return_value': fingerprint,
        'return_value.fingerprint': fingerprint,
        'return_value.send.return_value.start':
            make_mocked_coro(mocked_response),
    }

    def setUp(self):
        self.loop = asyncio.new_event_loop()
        asyncio.set_event_loop(None)

    def tearDown(self):
        # just in case if we have transport close callbacks
        self.loop.stop()
        self.loop.run_forever()
        self.loop.close()
        gc.collect()

    @mock.patch('aiohttp.connector.ClientRequest')
    def test_connect(self, ClientRequestMock):
        req = ClientRequest(
            'GET', URL('http://www.python.org'),
            proxy=URL('http://proxy.example.com'),
            loop=self.loop
        )
        self.assertEqual(str(req.proxy), 'http://proxy.example.com')

        # mock all the things!
        connector = aiohttp.TCPConnector(loop=self.loop)
        connector._resolve_host = make_mocked_coro([mock.MagicMock()])

        proto = mock.Mock(**{
            'transport.get_extra_info.return_value': False,
        })
        self.loop.create_connection = make_mocked_coro(
            (proto.transport, proto))
        conn = self.loop.run_until_complete(connector.connect(req))
        self.assertEqual(req.url, URL('http://www.python.org'))
        self.assertIs(conn._protocol, proto)
        self.assertIs(conn.transport, proto.transport)

        ClientRequestMock.assert_called_with(
            'GET', URL('http://proxy.example.com'),
            auth=None,
            fingerprint=None,
            headers={'Host': 'www.python.org'},
            loop=self.loop,
            ssl_context=None,
            verify_ssl=None)

    @mock.patch('aiohttp.connector.ClientRequest')
    def test_proxy_headers(self, ClientRequestMock):
        req = ClientRequest(
            'GET', URL('http://www.python.org'),
            proxy=URL('http://proxy.example.com'),
            proxy_headers={'Foo': 'Bar'},
            loop=self.loop)
        self.assertEqual(str(req.proxy), 'http://proxy.example.com')

        # mock all the things!
        connector = aiohttp.TCPConnector(loop=self.loop)
        connector._resolve_host = make_mocked_coro([mock.MagicMock()])

        proto = mock.Mock(**{
            'transport.get_extra_info.return_value': False,
        })
        self.loop.create_connection = make_mocked_coro(
            (proto.transport, proto))
        conn = self.loop.run_until_complete(connector.connect(req))
        self.assertEqual(req.url, URL('http://www.python.org'))
        self.assertIs(conn._protocol, proto)
        self.assertIs(conn.transport, proto.transport)

        ClientRequestMock.assert_called_with(
            'GET', URL('http://proxy.example.com'),
            auth=None,
            fingerprint=None,
            headers={'Host': 'www.python.org', 'Foo': 'Bar'},
            loop=self.loop,
            ssl_context=None,
            verify_ssl=None)

    @mock.patch('aiohttp.connector.ClientRequest', **clientrequest_mock_attrs)
    def test_connect_req_verify_ssl_true(self, ClientRequestMock):
        req = ClientRequest(
            'GET', URL('https://www.python.org'),
            proxy=URL('http://proxy.example.com'),
            loop=self.loop,
            verify_ssl=True,
        )

        proto = mock.Mock()
        connector = aiohttp.TCPConnector(loop=self.loop)
        connector._create_proxy_connection = mock.MagicMock(
            side_effect=connector._create_proxy_connection)
        connector._create_direct_connection = mock.MagicMock(
            side_effect=connector._create_direct_connection)
        connector._resolve_host = make_mocked_coro([mock.MagicMock()])

        self.loop.create_connection = make_mocked_coro(
            (proto.transport, proto))
        self.loop.run_until_complete(connector.connect(req))

        connector._create_proxy_connection.assert_called_with(req)
        ((proxy_req,), _) = connector._create_direct_connection.call_args
        proxy_req.send.assert_called_with(mock.ANY)

    @mock.patch('aiohttp.connector.ClientRequest', **clientrequest_mock_attrs)
    def test_connect_req_verify_ssl_false(self, ClientRequestMock):
        req = ClientRequest(
            'GET', URL('https://www.python.org'),
            proxy=URL('http://proxy.example.com'),
            loop=self.loop,
            verify_ssl=False,
        )

        proto = mock.Mock()
        connector = aiohttp.TCPConnector(loop=self.loop)
        connector._create_proxy_connection = mock.MagicMock(
            side_effect=connector._create_proxy_connection)
        connector._create_direct_connection = mock.MagicMock(
            side_effect=connector._create_direct_connection)
        connector._resolve_host = make_mocked_coro([mock.MagicMock()])

        self.loop.create_connection = make_mocked_coro(
            (proto.transport, proto))
        self.loop.run_until_complete(connector.connect(req))

        connector._create_proxy_connection.assert_called_with(req)
        ((proxy_req,), _) = connector._create_direct_connection.call_args
        proxy_req.send.assert_called_with(mock.ANY)

    @mock.patch('aiohttp.connector.ClientRequest', **clientrequest_mock_attrs)
    def test_connect_req_fingerprint_ssl_context(self, ClientRequestMock):
        ssl_context = mock.Mock()
        attrs = {
            'return_value.ssl_context': ssl_context,
        }
        ClientRequestMock.configure_mock(**attrs)
        req = ClientRequest(
            'GET', URL('https://www.python.org'),
            proxy=URL('http://proxy.example.com'),
            loop=self.loop,
            verify_ssl=True,
            fingerprint=self.fingerprint,
            ssl_context=ssl_context,
        )

        proto = mock.Mock()
        connector = aiohttp.TCPConnector(loop=self.loop)
        connector._create_proxy_connection = mock.MagicMock(
            side_effect=connector._create_proxy_connection)
        connector._create_direct_connection = mock.MagicMock(
            side_effect=connector._create_direct_connection)
        connector._resolve_host = make_mocked_coro([mock.MagicMock()])

        transport_attrs = {
            'get_extra_info.return_value.getpeercert.return_value': b"foo"
        }
        transport = mock.Mock(**transport_attrs)
        self.loop.create_connection = make_mocked_coro(
            (transport, proto))
        self.loop.run_until_complete(connector.connect(req))

        connector._create_proxy_connection.assert_called_with(req)
        ((proxy_req,), _) = connector._create_direct_connection.call_args
        self.assertTrue(proxy_req.verify_ssl)
        self.assertEqual(proxy_req.fingerprint, req.fingerprint)
        self.assertIs(proxy_req.ssl_context, req.ssl_context)

    def test_proxy_auth(self):
        with self.assertRaises(ValueError) as ctx:
            ClientRequest(
                'GET', URL('http://python.org'),
                proxy=URL('http://proxy.example.com'),
                proxy_auth=('user', 'pass'),
                loop=mock.Mock())
        self.assertEqual(
            ctx.exception.args[0],
            "proxy_auth must be None or BasicAuth() tuple",
        )

    @mock.patch('aiohttp.client_reqrep.PayloadWriter')
    def _test_connect_request_with_unicode_host(self, Request_mock):
        loop = mock.Mock()
        request = ClientRequest("CONNECT", URL("http://éé.com/"),
                                loop=loop)

        request.response_class = mock.Mock()
        request.write_bytes = mock.Mock()
        request.write_bytes.return_value = asyncio.Future(loop=loop)
        request.write_bytes.return_value.set_result(None)
        request.send(mock.Mock())

        Request_mock.assert_called_with(mock.ANY, mock.ANY, "xn--9caa.com:80",
                                        mock.ANY, loop=loop)

    def test_proxy_connection_error(self):
        connector = aiohttp.TCPConnector(loop=self.loop)
        connector._resolve_host = make_mocked_coro(
            raise_exception=OSError('dont take it serious'))

        req = ClientRequest(
            'GET', URL('http://www.python.org'),
            proxy=URL('http://proxy.example.com'),
            loop=self.loop,
        )
        expected_headers = dict(req.headers)
        with self.assertRaises(aiohttp.ClientConnectorError):
            self.loop.run_until_complete(connector.connect(req))
        self.assertEqual(req.url.path, '/')
        self.assertEqual(dict(req.headers), expected_headers)

    @mock.patch('aiohttp.connector.ClientRequest')
    def test_auth(self, ClientRequestMock):
        proxy_req = ClientRequest(
            'GET', URL('http://proxy.example.com'),
            auth=aiohttp.helpers.BasicAuth('user', 'pass'),
            loop=self.loop
        )
        ClientRequestMock.return_value = proxy_req
        self.assertIn('AUTHORIZATION', proxy_req.headers)
        self.assertNotIn('PROXY-AUTHORIZATION', proxy_req.headers)

        connector = aiohttp.TCPConnector(loop=self.loop)
        connector._resolve_host = make_mocked_coro([mock.MagicMock()])

        tr, proto = mock.Mock(), mock.Mock()
        self.loop.create_connection = make_mocked_coro((tr, proto))

        req = ClientRequest(
            'GET', URL('http://www.python.org'),
            proxy=URL('http://proxy.example.com'),
            proxy_auth=aiohttp.helpers.BasicAuth('user', 'pass'),
            loop=self.loop,
        )
        self.assertNotIn('AUTHORIZATION', req.headers)
        self.assertNotIn('PROXY-AUTHORIZATION', req.headers)
        conn = self.loop.run_until_complete(connector.connect(req))

        self.assertEqual(req.url, URL('http://www.python.org'))
        self.assertNotIn('AUTHORIZATION', req.headers)
        self.assertIn('PROXY-AUTHORIZATION', req.headers)
        self.assertNotIn('AUTHORIZATION', proxy_req.headers)
        self.assertNotIn('PROXY-AUTHORIZATION', proxy_req.headers)

        ClientRequestMock.assert_called_with(
            'GET', URL('http://proxy.example.com'),
            auth=aiohttp.helpers.BasicAuth('user', 'pass'),
            loop=mock.ANY, headers=mock.ANY, fingerprint=None,
            ssl_context=None, verify_ssl=None)
        conn.close()

    def test_auth_utf8(self):
        proxy_req = ClientRequest(
            'GET', URL('http://proxy.example.com'),
            auth=aiohttp.helpers.BasicAuth('юзер', 'пасс', 'utf-8'),
            loop=self.loop)
        self.assertIn('AUTHORIZATION', proxy_req.headers)

    @mock.patch('aiohttp.connector.ClientRequest')
    def test_auth_from_url(self, ClientRequestMock):
        proxy_req = ClientRequest('GET',
                                  URL('http://user:pass@proxy.example.com'),
                                  loop=self.loop)
        ClientRequestMock.return_value = proxy_req
        self.assertIn('AUTHORIZATION', proxy_req.headers)
        self.assertNotIn('PROXY-AUTHORIZATION', proxy_req.headers)

        connector = aiohttp.TCPConnector(loop=self.loop)
        connector._resolve_host = make_mocked_coro([mock.MagicMock()])

        tr, proto = mock.Mock(), mock.Mock()
        self.loop.create_connection = make_mocked_coro((tr, proto))

        req = ClientRequest(
            'GET', URL('http://www.python.org'),
            proxy=URL('http://user:pass@proxy.example.com'),
            loop=self.loop,
        )
        self.assertNotIn('AUTHORIZATION', req.headers)
        self.assertNotIn('PROXY-AUTHORIZATION', req.headers)
        conn = self.loop.run_until_complete(connector.connect(req))

        self.assertEqual(req.url, URL('http://www.python.org'))
        self.assertNotIn('AUTHORIZATION', req.headers)
        self.assertIn('PROXY-AUTHORIZATION', req.headers)
        self.assertNotIn('AUTHORIZATION', proxy_req.headers)
        self.assertNotIn('PROXY-AUTHORIZATION', proxy_req.headers)

        ClientRequestMock.assert_called_with(
            'GET', URL('http://user:pass@proxy.example.com'),
            auth=None, loop=mock.ANY, headers=mock.ANY, fingerprint=None,
            ssl_context=None, verify_ssl=None)
        conn.close()

    @mock.patch('aiohttp.connector.ClientRequest')
    def test_auth__not_modifying_request(self, ClientRequestMock):
        proxy_req = ClientRequest('GET',
                                  URL('http://user:pass@proxy.example.com'),
                                  loop=self.loop)
        ClientRequestMock.return_value = proxy_req
        proxy_req_headers = dict(proxy_req.headers)

        connector = aiohttp.TCPConnector(loop=self.loop)
        connector._resolve_host = make_mocked_coro(
            raise_exception=OSError('nothing personal'))

        req = ClientRequest(
            'GET', URL('http://www.python.org'),
            proxy=URL('http://user:pass@proxy.example.com'),
            loop=self.loop,
        )
        req_headers = dict(req.headers)
        with self.assertRaises(aiohttp.ClientConnectorError):
            self.loop.run_until_complete(connector.connect(req))
        self.assertEqual(req.headers, req_headers)
        self.assertEqual(req.url.path, '/')
        self.assertEqual(proxy_req.headers, proxy_req_headers)

    @mock.patch('aiohttp.connector.ClientRequest')
    def test_https_connect(self, ClientRequestMock):
        proxy_req = ClientRequest('GET', URL('http://proxy.example.com'),
                                  loop=self.loop)
        ClientRequestMock.return_value = proxy_req

        proxy_resp = ClientResponse('get', URL('http://proxy.example.com'))
        proxy_resp._loop = self.loop
        proxy_req.send = send_mock = mock.Mock()
        send_mock.return_value = proxy_resp
        proxy_resp.start = make_mocked_coro(mock.Mock(status=200))

        connector = aiohttp.TCPConnector(loop=self.loop)
        connector._resolve_host = make_mocked_coro(
            [{'hostname': 'hostname', 'host': '127.0.0.1', 'port': 80,
              'family': socket.AF_INET, 'proto': 0, 'flags': 0}])

        tr, proto = mock.Mock(), mock.Mock()
        self.loop.create_connection = make_mocked_coro((tr, proto))

        req = ClientRequest(
            'GET', URL('https://www.python.org'),
            proxy=URL('http://proxy.example.com'),
            loop=self.loop,
        )
        self.loop.run_until_complete(connector._create_connection(req))

        self.assertEqual(req.url.path, '/')
        self.assertEqual(proxy_req.method, 'CONNECT')
        self.assertEqual(proxy_req.url, URL('https://www.python.org'))
        tr.close.assert_called_once_with()
        tr.get_extra_info.assert_called_with('socket', default=None)

        self.loop.run_until_complete(proxy_req.close())
        proxy_resp.close()
        self.loop.run_until_complete(req.close())

    @mock.patch('aiohttp.connector.ClientRequest')
    def test_https_connect_runtime_error(self, ClientRequestMock):
        proxy_req = ClientRequest('GET', URL('http://proxy.example.com'),
                                  loop=self.loop)
        ClientRequestMock.return_value = proxy_req

        proxy_resp = ClientResponse('get', URL('http://proxy.example.com'))
        proxy_resp._loop = self.loop
        proxy_req.send = send_mock = mock.Mock()
        send_mock.return_value = proxy_resp
        proxy_resp.start = make_mocked_coro(mock.Mock(status=200))

        connector = aiohttp.TCPConnector(loop=self.loop)
        connector._resolve_host = make_mocked_coro(
            [{'hostname': 'hostname', 'host': '127.0.0.1', 'port': 80,
              'family': socket.AF_INET, 'proto': 0, 'flags': 0}])

        tr, proto = mock.Mock(), mock.Mock()
        tr.get_extra_info.return_value = None
        self.loop.create_connection = make_mocked_coro((tr, proto))

        req = ClientRequest(
            'GET', URL('https://www.python.org'),
            proxy=URL('http://proxy.example.com'),
            loop=self.loop,
        )
        with self.assertRaisesRegex(
                RuntimeError, "Transport does not expose socket instance"):
            self.loop.run_until_complete(connector._create_connection(req))

        self.loop.run_until_complete(proxy_req.close())
        proxy_resp.close()
        self.loop.run_until_complete(req.close())

    @mock.patch('aiohttp.connector.ClientRequest')
    def test_https_connect_http_proxy_error(self, ClientRequestMock):
        proxy_req = ClientRequest('GET', URL('http://proxy.example.com'),
                                  loop=self.loop)
        ClientRequestMock.return_value = proxy_req

        proxy_resp = ClientResponse('get', URL('http://proxy.example.com'))
        proxy_resp._loop = self.loop
        proxy_req.send = send_mock = mock.Mock()
        send_mock.return_value = proxy_resp
        proxy_resp.start = make_mocked_coro(
            mock.Mock(status=400, reason='bad request'))

        connector = aiohttp.TCPConnector(loop=self.loop)
        connector._resolve_host = make_mocked_coro(
            [{'hostname': 'hostname', 'host': '127.0.0.1', 'port': 80,
              'family': socket.AF_INET, 'proto': 0, 'flags': 0}])

        tr, proto = mock.Mock(), mock.Mock()
        tr.get_extra_info.return_value = None
        self.loop.create_connection = make_mocked_coro((tr, proto))

        req = ClientRequest(
            'GET', URL('https://www.python.org'),
            proxy=URL('http://proxy.example.com'),
            loop=self.loop,
        )
        with self.assertRaisesRegex(
                aiohttp.ClientHttpProxyError, "400, message='bad request'"):
            self.loop.run_until_complete(connector._create_connection(req))

        self.loop.run_until_complete(proxy_req.close())
        proxy_resp.close()
        self.loop.run_until_complete(req.close())

    @mock.patch('aiohttp.connector.ClientRequest')
    def test_https_connect_resp_start_error(self, ClientRequestMock):
        proxy_req = ClientRequest('GET', URL('http://proxy.example.com'),
                                  loop=self.loop)
        ClientRequestMock.return_value = proxy_req

        proxy_resp = ClientResponse('get', URL('http://proxy.example.com'))
        proxy_resp._loop = self.loop
        proxy_req.send = send_mock = mock.Mock()
        send_mock.return_value = proxy_resp
        proxy_resp.start = make_mocked_coro(
            raise_exception=OSError("error message"))

        connector = aiohttp.TCPConnector(loop=self.loop)
        connector._resolve_host = make_mocked_coro(
            [{'hostname': 'hostname', 'host': '127.0.0.1', 'port': 80,
              'family': socket.AF_INET, 'proto': 0, 'flags': 0}])

        tr, proto = mock.Mock(), mock.Mock()
        tr.get_extra_info.return_value = None
        self.loop.create_connection = make_mocked_coro((tr, proto))

        req = ClientRequest(
            'GET', URL('https://www.python.org'),
            proxy=URL('http://proxy.example.com'),
            loop=self.loop,
        )
        with self.assertRaisesRegex(OSError, "error message"):
            self.loop.run_until_complete(connector._create_connection(req))

    @mock.patch('aiohttp.connector.ClientRequest')
    def test_request_port(self, ClientRequestMock):
        proxy_req = ClientRequest('GET', URL('http://proxy.example.com'),
                                  loop=self.loop)
        ClientRequestMock.return_value = proxy_req

        connector = aiohttp.TCPConnector(loop=self.loop)
        connector._resolve_host = make_mocked_coro(
            [{'hostname': 'hostname', 'host': '127.0.0.1', 'port': 80,
              'family': socket.AF_INET, 'proto': 0, 'flags': 0}])

        tr, proto = mock.Mock(), mock.Mock()
        tr.get_extra_info.return_value = None
        self.loop.create_connection = make_mocked_coro((tr, proto))

        req = ClientRequest(
            'GET', URL('http://localhost:1234/path'),
            proxy=URL('http://proxy.example.com'),
            loop=self.loop,
        )
        self.loop.run_until_complete(connector._create_connection(req))
        self.assertEqual(req.url, URL('http://localhost:1234/path'))

    def test_proxy_auth_property(self):
        req = aiohttp.ClientRequest(
            'GET', URL('http://localhost:1234/path'),
            proxy=URL('http://proxy.example.com'),
            proxy_auth=aiohttp.helpers.BasicAuth('user', 'pass'),
            loop=self.loop)
        self.assertEqual(('user', 'pass', 'latin1'), req.proxy_auth)

    def test_proxy_auth_property_default(self):
        req = aiohttp.ClientRequest(
            'GET', URL('http://localhost:1234/path'),
            proxy=URL('http://proxy.example.com'),
            loop=self.loop)
        self.assertIsNone(req.proxy_auth)

    @mock.patch('aiohttp.connector.ClientRequest')
    def test_https_connect_pass_ssl_context(self, ClientRequestMock):
        proxy_req = ClientRequest('GET', URL('http://proxy.example.com'),
                                  loop=self.loop)
        ClientRequestMock.return_value = proxy_req

        proxy_resp = ClientResponse('get', URL('http://proxy.example.com'))
        proxy_resp._loop = self.loop
        proxy_req.send = send_mock = mock.Mock()
        send_mock.return_value = proxy_resp
        proxy_resp.start = make_mocked_coro(mock.Mock(status=200))

        connector = aiohttp.TCPConnector(loop=self.loop)
        connector._resolve_host = make_mocked_coro(
            [{'hostname': 'hostname', 'host': '127.0.0.1', 'port': 80,
              'family': socket.AF_INET, 'proto': 0, 'flags': 0}])

        tr, proto = mock.Mock(), mock.Mock()
        self.loop.create_connection = make_mocked_coro((tr, proto))

        req = ClientRequest(
            'GET', URL('https://www.python.org'),
            proxy=URL('http://proxy.example.com'),
            loop=self.loop,
        )
        self.loop.run_until_complete(connector._create_connection(req))

        self.loop.create_connection.assert_called_with(
            mock.ANY,
            ssl=connector.ssl_context,
            sock=mock.ANY,
            server_hostname='www.python.org')

        self.assertEqual(req.url.path, '/')
        self.assertEqual(proxy_req.method, 'CONNECT')
        self.assertEqual(proxy_req.url, URL('https://www.python.org'))
        tr.close.assert_called_once_with()
        tr.get_extra_info.assert_called_with('socket', default=None)

        self.loop.run_until_complete(proxy_req.close())
        proxy_resp.close()
        self.loop.run_until_complete(req.close())

    @mock.patch('aiohttp.connector.ClientRequest')
    def test_https_auth(self, ClientRequestMock):
        proxy_req = ClientRequest('GET', URL('http://proxy.example.com'),
                                  auth=aiohttp.helpers.BasicAuth('user',
                                                                 'pass'),
                                  loop=self.loop)
        ClientRequestMock.return_value = proxy_req

        proxy_resp = ClientResponse('get', URL('http://proxy.example.com'))
        proxy_resp._loop = self.loop
        proxy_req.send = send_mock = mock.Mock()
        send_mock.return_value = proxy_resp
        proxy_resp.start = make_mocked_coro(mock.Mock(status=200))

        connector = aiohttp.TCPConnector(loop=self.loop)
        connector._resolve_host = make_mocked_coro(
            [{'hostname': 'hostname', 'host': '127.0.0.1', 'port': 80,
              'family': socket.AF_INET, 'proto': 0, 'flags': 0}])

        tr, proto = mock.Mock(), mock.Mock()
        self.loop.create_connection = make_mocked_coro((tr, proto))

        self.assertIn('AUTHORIZATION', proxy_req.headers)
        self.assertNotIn('PROXY-AUTHORIZATION', proxy_req.headers)

        req = ClientRequest(
            'GET', URL('https://www.python.org'),
            proxy=URL('http://proxy.example.com'),
            loop=self.loop
        )
        self.assertNotIn('AUTHORIZATION', req.headers)
        self.assertNotIn('PROXY-AUTHORIZATION', req.headers)
        self.loop.run_until_complete(connector._create_connection(req))

        self.assertEqual(req.url.path, '/')
        self.assertNotIn('AUTHORIZATION', req.headers)
        self.assertNotIn('PROXY-AUTHORIZATION', req.headers)
        self.assertNotIn('AUTHORIZATION', proxy_req.headers)
        self.assertIn('PROXY-AUTHORIZATION', proxy_req.headers)

        connector._resolve_host.assert_called_with('proxy.example.com', 80)

        self.loop.run_until_complete(proxy_req.close())
        proxy_resp.close()
<<<<<<< HEAD
        self.loop.run_until_complete(req.close())
=======
        self.loop.run_until_complete(req.close())

    @mock.patch.dict(os.environ, {'http_proxy': 'http://proxy.example.com'})
    @mock.patch('aiohttp.connector.ClientRequest')
    def test_connect_env_var_ignored(self, ClientRequestMock):
        req = ClientRequest(
            'GET', URL('http://www.python.org'),
            loop=self.loop)
        self.assertIsNone(req.proxy)

        # mock all the things!
        connector = aiohttp.TCPConnector(loop=self.loop)
        connector._resolve_host = make_mocked_coro([mock.MagicMock()])

        proto = mock.Mock()
        self.loop.create_connection = make_mocked_coro(
            (proto.transport, proto))
        conn = self.loop.run_until_complete(connector.connect(req))
        self.assertEqual(req.url, URL('http://www.python.org'))
        self.assertIs(conn._protocol, proto)
        self.assertIs(conn.transport, proto.transport)

        # we patch only the connector, it should not be called
        ClientRequestMock.assert_not_called()
        self.assertIn('http', getproxies())

    @mock.patch.dict(os.environ, {'http_proxy': 'http://proxy.example.com'})
    @mock.patch('aiohttp.connector.ClientRequest')
    def test_connect_env_var_used(self, ClientRequestMock):
        req = ClientRequest(
            'GET', URL('http://www.python.org'),
            proxy_from_env=True,
            loop=self.loop
        )
        self.assertEqual(str(req.proxy), 'http://proxy.example.com')

        # mock all the things!
        connector = aiohttp.TCPConnector(loop=self.loop)
        connector._resolve_host = make_mocked_coro([mock.MagicMock()])

        proto = mock.Mock(**{
            'transport.get_extra_info.return_value': False,
        })
        self.loop.create_connection = make_mocked_coro(
            (proto.transport, proto))
        conn = self.loop.run_until_complete(connector.connect(req))
        self.assertEqual(req.url, URL('http://www.python.org'))
        self.assertIs(conn._protocol, proto)
        self.assertIs(conn.transport, proto.transport)

        ClientRequestMock.assert_called_with(
            'GET', URL('http://proxy.example.com'),
            auth=None,
            fingerprint=None,
            headers={'Host': 'www.python.org'},
            ssl_context=None,
            verify_ssl=None,
            loop=self.loop)
        self.assertIn('http', getproxies())

    @mock.patch.dict(os.environ, {'https_proxy': 'http://proxy.example.com'})
    @mock.patch('aiohttp.connector.ClientRequest')
    def test_connect_env_var_https_ignored(self, ClientRequestMock):
        req = ClientRequest(
            'GET', URL('http://www.python.org'),
            proxy_from_env=True,
            loop=self.loop
        )
        self.assertIsNone(req.proxy)

        # mock all the things!
        connector = aiohttp.TCPConnector(loop=self.loop)
        connector._resolve_host = make_mocked_coro([mock.MagicMock()])

        proto = mock.Mock()
        self.loop.create_connection = make_mocked_coro(
            (proto.transport, proto))
        conn = self.loop.run_until_complete(connector.connect(req))
        self.assertEqual(req.url, URL('http://www.python.org'))
        self.assertIs(conn._protocol, proto)
        self.assertIs(conn.transport, proto.transport)

        # we patch only the connector, it should not be called
        ClientRequestMock.assert_not_called()
        self.assertIn('https', getproxies())
        self.assertNotIn('http', getproxies())

    @mock.patch.dict(os.environ, {'https_proxy': 'http://proxy.example.com'})
    @mock.patch('aiohttp.connector.ClientRequest')
    def test_connect_env_var_https_used(self, ClientRequestMock):
        proxy_req = ClientRequest('GET', URL('http://proxy.example.com'),
                                  loop=self.loop)
        ClientRequestMock.return_value = proxy_req

        proxy_resp = ClientResponse('get', URL('http://proxy.example.com'))
        proxy_resp._loop = self.loop
        proxy_req.send = send_mock = mock.Mock()
        send_mock.return_value = proxy_resp
        proxy_resp.start = make_mocked_coro(mock.Mock(status=200))

        connector = aiohttp.TCPConnector(loop=self.loop)
        connector._resolve_host = make_mocked_coro(
            [{'hostname': 'hostname', 'host': '127.0.0.1', 'port': 80,
              'family': socket.AF_INET, 'proto': 0, 'flags': 0}])

        tr, proto = mock.Mock(), mock.Mock()
        self.loop.create_connection = make_mocked_coro((tr, proto))

        req = ClientRequest(
            'GET', URL('https://www.python.org'),
            proxy_from_env=True,
            loop=self.loop,
        )
        self.loop.run_until_complete(connector._create_connection(req))

        self.assertEqual(req.url.path, '/')
        self.assertEqual(proxy_req.method, 'CONNECT')
        self.assertEqual(proxy_req.url, URL('https://www.python.org'))
        tr.close.assert_called_once_with()
        tr.get_extra_info.assert_called_with('socket', default=None)

        self.loop.run_until_complete(proxy_req.close())
        proxy_resp.close()
        self.loop.run_until_complete(req.close())
        self.assertIn('https', getproxies())

    @mock.patch.dict(os.environ, {'http_proxy': 'http://proxy23.example.com'})
    @mock.patch('aiohttp.connector.ClientRequest')
    def test_connect_env_var_not_overwriting(self, ClientRequestMock):
        req = ClientRequest(
            'GET', URL('http://www.python.org'),
            proxy_from_env=True,
            proxy=URL('http://proxy.example.com'),
            loop=self.loop
        )
        self.assertEqual(str(req.proxy), 'http://proxy.example.com')

        # mock all the things!
        connector = aiohttp.TCPConnector(loop=self.loop)
        connector._resolve_host = make_mocked_coro([mock.MagicMock()])

        proto = mock.Mock(**{
            'transport.get_extra_info.return_value': False,
        })
        self.loop.create_connection = make_mocked_coro(
            (proto.transport, proto))
        conn = self.loop.run_until_complete(connector.connect(req))
        self.assertEqual(req.url, URL('http://www.python.org'))
        self.assertIs(conn._protocol, proto)
        self.assertIs(conn.transport, proto.transport)

        ClientRequestMock.assert_called_with(
            'GET', URL('http://proxy.example.com'),
            auth=None,
            fingerprint=None,
            headers={'Host': 'www.python.org'},
            loop=self.loop,
            ssl_context=None,
            verify_ssl=None)
        self.assertIn('http', getproxies())
>>>>>>> b1f5afd7
<|MERGE_RESOLUTION|>--- conflicted
+++ resolved
@@ -1,10 +1,6 @@
 import asyncio
 import gc
-<<<<<<< HEAD
-=======
 import hashlib
-import os
->>>>>>> b1f5afd7
 import socket
 import unittest
 from unittest import mock
@@ -603,167 +599,4 @@
 
         self.loop.run_until_complete(proxy_req.close())
         proxy_resp.close()
-<<<<<<< HEAD
-        self.loop.run_until_complete(req.close())
-=======
-        self.loop.run_until_complete(req.close())
-
-    @mock.patch.dict(os.environ, {'http_proxy': 'http://proxy.example.com'})
-    @mock.patch('aiohttp.connector.ClientRequest')
-    def test_connect_env_var_ignored(self, ClientRequestMock):
-        req = ClientRequest(
-            'GET', URL('http://www.python.org'),
-            loop=self.loop)
-        self.assertIsNone(req.proxy)
-
-        # mock all the things!
-        connector = aiohttp.TCPConnector(loop=self.loop)
-        connector._resolve_host = make_mocked_coro([mock.MagicMock()])
-
-        proto = mock.Mock()
-        self.loop.create_connection = make_mocked_coro(
-            (proto.transport, proto))
-        conn = self.loop.run_until_complete(connector.connect(req))
-        self.assertEqual(req.url, URL('http://www.python.org'))
-        self.assertIs(conn._protocol, proto)
-        self.assertIs(conn.transport, proto.transport)
-
-        # we patch only the connector, it should not be called
-        ClientRequestMock.assert_not_called()
-        self.assertIn('http', getproxies())
-
-    @mock.patch.dict(os.environ, {'http_proxy': 'http://proxy.example.com'})
-    @mock.patch('aiohttp.connector.ClientRequest')
-    def test_connect_env_var_used(self, ClientRequestMock):
-        req = ClientRequest(
-            'GET', URL('http://www.python.org'),
-            proxy_from_env=True,
-            loop=self.loop
-        )
-        self.assertEqual(str(req.proxy), 'http://proxy.example.com')
-
-        # mock all the things!
-        connector = aiohttp.TCPConnector(loop=self.loop)
-        connector._resolve_host = make_mocked_coro([mock.MagicMock()])
-
-        proto = mock.Mock(**{
-            'transport.get_extra_info.return_value': False,
-        })
-        self.loop.create_connection = make_mocked_coro(
-            (proto.transport, proto))
-        conn = self.loop.run_until_complete(connector.connect(req))
-        self.assertEqual(req.url, URL('http://www.python.org'))
-        self.assertIs(conn._protocol, proto)
-        self.assertIs(conn.transport, proto.transport)
-
-        ClientRequestMock.assert_called_with(
-            'GET', URL('http://proxy.example.com'),
-            auth=None,
-            fingerprint=None,
-            headers={'Host': 'www.python.org'},
-            ssl_context=None,
-            verify_ssl=None,
-            loop=self.loop)
-        self.assertIn('http', getproxies())
-
-    @mock.patch.dict(os.environ, {'https_proxy': 'http://proxy.example.com'})
-    @mock.patch('aiohttp.connector.ClientRequest')
-    def test_connect_env_var_https_ignored(self, ClientRequestMock):
-        req = ClientRequest(
-            'GET', URL('http://www.python.org'),
-            proxy_from_env=True,
-            loop=self.loop
-        )
-        self.assertIsNone(req.proxy)
-
-        # mock all the things!
-        connector = aiohttp.TCPConnector(loop=self.loop)
-        connector._resolve_host = make_mocked_coro([mock.MagicMock()])
-
-        proto = mock.Mock()
-        self.loop.create_connection = make_mocked_coro(
-            (proto.transport, proto))
-        conn = self.loop.run_until_complete(connector.connect(req))
-        self.assertEqual(req.url, URL('http://www.python.org'))
-        self.assertIs(conn._protocol, proto)
-        self.assertIs(conn.transport, proto.transport)
-
-        # we patch only the connector, it should not be called
-        ClientRequestMock.assert_not_called()
-        self.assertIn('https', getproxies())
-        self.assertNotIn('http', getproxies())
-
-    @mock.patch.dict(os.environ, {'https_proxy': 'http://proxy.example.com'})
-    @mock.patch('aiohttp.connector.ClientRequest')
-    def test_connect_env_var_https_used(self, ClientRequestMock):
-        proxy_req = ClientRequest('GET', URL('http://proxy.example.com'),
-                                  loop=self.loop)
-        ClientRequestMock.return_value = proxy_req
-
-        proxy_resp = ClientResponse('get', URL('http://proxy.example.com'))
-        proxy_resp._loop = self.loop
-        proxy_req.send = send_mock = mock.Mock()
-        send_mock.return_value = proxy_resp
-        proxy_resp.start = make_mocked_coro(mock.Mock(status=200))
-
-        connector = aiohttp.TCPConnector(loop=self.loop)
-        connector._resolve_host = make_mocked_coro(
-            [{'hostname': 'hostname', 'host': '127.0.0.1', 'port': 80,
-              'family': socket.AF_INET, 'proto': 0, 'flags': 0}])
-
-        tr, proto = mock.Mock(), mock.Mock()
-        self.loop.create_connection = make_mocked_coro((tr, proto))
-
-        req = ClientRequest(
-            'GET', URL('https://www.python.org'),
-            proxy_from_env=True,
-            loop=self.loop,
-        )
-        self.loop.run_until_complete(connector._create_connection(req))
-
-        self.assertEqual(req.url.path, '/')
-        self.assertEqual(proxy_req.method, 'CONNECT')
-        self.assertEqual(proxy_req.url, URL('https://www.python.org'))
-        tr.close.assert_called_once_with()
-        tr.get_extra_info.assert_called_with('socket', default=None)
-
-        self.loop.run_until_complete(proxy_req.close())
-        proxy_resp.close()
-        self.loop.run_until_complete(req.close())
-        self.assertIn('https', getproxies())
-
-    @mock.patch.dict(os.environ, {'http_proxy': 'http://proxy23.example.com'})
-    @mock.patch('aiohttp.connector.ClientRequest')
-    def test_connect_env_var_not_overwriting(self, ClientRequestMock):
-        req = ClientRequest(
-            'GET', URL('http://www.python.org'),
-            proxy_from_env=True,
-            proxy=URL('http://proxy.example.com'),
-            loop=self.loop
-        )
-        self.assertEqual(str(req.proxy), 'http://proxy.example.com')
-
-        # mock all the things!
-        connector = aiohttp.TCPConnector(loop=self.loop)
-        connector._resolve_host = make_mocked_coro([mock.MagicMock()])
-
-        proto = mock.Mock(**{
-            'transport.get_extra_info.return_value': False,
-        })
-        self.loop.create_connection = make_mocked_coro(
-            (proto.transport, proto))
-        conn = self.loop.run_until_complete(connector.connect(req))
-        self.assertEqual(req.url, URL('http://www.python.org'))
-        self.assertIs(conn._protocol, proto)
-        self.assertIs(conn.transport, proto.transport)
-
-        ClientRequestMock.assert_called_with(
-            'GET', URL('http://proxy.example.com'),
-            auth=None,
-            fingerprint=None,
-            headers={'Host': 'www.python.org'},
-            loop=self.loop,
-            ssl_context=None,
-            verify_ssl=None)
-        self.assertIn('http', getproxies())
->>>>>>> b1f5afd7
+        self.loop.run_until_complete(req.close())